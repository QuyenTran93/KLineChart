--- conflicted
+++ resolved
@@ -191,12 +191,9 @@
       switch (name) {
         case WidgetNameConstants.MAIN: {
           const consumed = widget.dispatchEvent('mouseMoveEvent', event)
+          const chartStore = this._chart.getChartStore()
           let crosshair: Crosshair | undefined = { x: event.x, y: event.y, paneId: pane?.getId() }
-<<<<<<< HEAD
-          if (consumed) {
-=======
           if (consumed && !chartStore.isOverlayDrawing()) {
->>>>>>> 8397a7bb
             crosshair = undefined
             widget.getContainer().style.cursor = 'pointer'
           } else {
