--- conflicted
+++ resolved
@@ -56,24 +56,13 @@
       const options = chartStore.getOptions()
       const indicators = chartStore.getIndicatorsByPaneId(pane.getId())
       const activeIcon = chartStore.getActiveTooltipIcon()
-<<<<<<< HEAD
-      const defaultStyles = styles.indicator
-      const defaultTooltipRectStyles = styles.candle.tooltip.rect;
-      const { offsetLeft, offsetTop, offsetRight } = defaultStyles.tooltip
-      this.drawIndicatorTooltip(
-        ctx, pane.getId(), chartStore.getDataList(),
-        crosshair, activeIcon, indicators, customApi,
-        thousandsSeparator, decimalFoldThreshold,
-        offsetLeft, offsetTop,
-        bounding.width - offsetRight, defaultStyles, defaultTooltipRectStyles
-=======
       const defaultStyles = options.styles.indicator
+      const defaultTooltipRectStyles = options.styles.candle.tooltip.rect
       const { offsetLeft, offsetTop, offsetRight } = defaultStyles.tooltip
       this.drawIndicatorTooltip(
         ctx, pane.getId(), chartStore.getDataList(),
         crosshair, activeIcon, indicators, options, offsetLeft, offsetTop,
-        bounding.width - offsetRight, defaultStyles
->>>>>>> 7c7929f1
+        bounding.width - offsetRight, defaultStyles, defaultTooltipRectStyles
       )
     }
   }
