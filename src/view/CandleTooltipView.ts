/**
 * Licensed under the Apache License, Version 2.0 (the "License");
 * you may not use this file except in compliance with the License.
 * You may obtain a copy of the License at

 * http://www.apache.org/licenses/LICENSE-2.0

 * Unless required by applicable law or agreed to in writing, software
 * distributed under the License is distributed on an "AS IS" BASIS,
 * WITHOUT WARRANTIES OR CONDITIONS OF ANY KIND, either express or implied.
 * See the License for the specific language governing permissions and
 * limitations under the License.
 */

import type Nullable from '../common/Nullable'
import type Bounding from '../common/Bounding'
import type { KLineData } from '../common/Data'
import type Precision from '../common/Precision'
import type Crosshair from '../common/Crosshair'
import {
<<<<<<< HEAD
  type Styles, type CandleStyle, type TooltipLegend, type TooltipLegendChild, TooltipShowType, CandleTooltipRectPosition,
  type CandleTooltipCustomCallbackData, PolygonType, type CandleTooltipRectStyle
=======
  type CandleStyle, type TooltipLegend, type TooltipLegendChild, TooltipShowType, CandleTooltipRectPosition,
  type CandleTooltipCustomCallbackData, PolygonType
>>>>>>> 7c7929f1
} from '../common/Styles'
import { formatPrecision } from '../common/utils/format'
import { createFont } from '../common/utils/canvas'
import { isFunction, isObject, isValid } from '../common/utils/typeChecks'

import { FormatDateType, type Options } from '../Options'

import { PaneIdConstants } from '../pane/types'

import type Indicator from '../component/Indicator'
import { AxisPosition } from '../component/Axis'

import IndicatorTooltipView from './IndicatorTooltipView'

import type { TooltipIcon } from '../Store'

import { i18n } from '../extension/i18n/index'

export default class CandleTooltipView extends IndicatorTooltipView {
  override drawImp (ctx: CanvasRenderingContext2D): void {
    const widget = this.getWidget()
    const pane = widget.getPane()
    const paneId = pane.getId()
    const chartStore = pane.getChart().getChartStore()
    const crosshair = chartStore.getCrosshair()
    if (isValid(crosshair.kLineData)) {
      const bounding = widget.getBounding()
      const yAxisBounding = pane.getYAxisWidget()!.getBounding()
      const dataList = chartStore.getDataList()
      const precision = chartStore.getPrecision()
      const options = chartStore.getOptions()
      const activeIcon = chartStore.getActiveTooltipIcon()
      const indicators = chartStore.getIndicatorsByPaneId(pane.getId())
<<<<<<< HEAD
      const dateTimeFormat = chartStore.getDateTimeFormat()
      const candleStyles = styles.candle
      const indicatorStyles = styles.indicator
      const tooltipRectStyles = candleStyles.tooltip.rect
=======
      const candleStyles = options.styles.candle
      const indicatorStyles = options.styles.indicator
>>>>>>> 7c7929f1
      if (
        candleStyles.tooltip.showType === TooltipShowType.Rect &&
        indicatorStyles.tooltip.showType === TooltipShowType.Rect
      ) {
        const isDrawCandleTooltip = this.isDrawTooltip(crosshair, candleStyles.tooltip)
        const isDrawIndicatorTooltip = this.isDrawTooltip(crosshair, indicatorStyles.tooltip)
        this._drawRectTooltip(
          ctx, dataList, indicators,
          bounding, yAxisBounding,
          crosshair, precision, options,
          isDrawCandleTooltip, isDrawIndicatorTooltip,
          candleStyles.tooltip.offsetTop
        )
      } else if (
        candleStyles.tooltip.showType === TooltipShowType.Standard &&
        indicatorStyles.tooltip.showType === TooltipShowType.Standard
      ) {
        const { offsetLeft, offsetTop, offsetRight } = candleStyles.tooltip
        const maxWidth = bounding.width - offsetRight
        const top = this._drawCandleStandardTooltip(
          ctx, dataList, paneId, crosshair, activeIcon, precision,
<<<<<<< HEAD
          dateTimeFormat, locale, customApi, thousandsSeparator, decimalFoldThreshold,
          offsetLeft, offsetTop, maxWidth, candleStyles, tooltipRectStyles
        )
        this.drawIndicatorTooltip(
          ctx, paneId, dataList, crosshair,
          activeIcon, indicators, customApi,
          thousandsSeparator, decimalFoldThreshold,
          offsetLeft, top, maxWidth, indicatorStyles, tooltipRectStyles
=======
          options, offsetLeft, offsetTop, maxWidth, candleStyles
        )
        this.drawIndicatorTooltip(
          ctx, paneId, dataList, crosshair,
          activeIcon, indicators, options,
          offsetLeft, top, maxWidth, indicatorStyles
>>>>>>> 7c7929f1
        )
      } else if (
        candleStyles.tooltip.showType === TooltipShowType.Rect &&
        indicatorStyles.tooltip.showType === TooltipShowType.Standard
      ) {
        const { offsetLeft, offsetTop, offsetRight } = candleStyles.tooltip
        const maxWidth = bounding.width - offsetRight
        const top = this.drawIndicatorTooltip(
          ctx, paneId, dataList, crosshair,
<<<<<<< HEAD
          activeIcon, indicators, customApi,
          thousandsSeparator, decimalFoldThreshold,
          offsetLeft, offsetTop, maxWidth, indicatorStyles, tooltipRectStyles
=======
          activeIcon, indicators, options,
          offsetLeft, offsetTop, maxWidth, indicatorStyles
>>>>>>> 7c7929f1
        )
        const isDrawCandleTooltip = this.isDrawTooltip(crosshair, candleStyles.tooltip)
        this._drawRectTooltip(
          ctx, dataList, indicators,
          bounding, yAxisBounding, crosshair, precision,
          options, isDrawCandleTooltip, false, top
        )
      } else {
        const { offsetLeft, offsetTop, offsetRight } = candleStyles.tooltip
        const maxWidth = bounding.width - offsetRight
        const top = this._drawCandleStandardTooltip(
          ctx, dataList, paneId, crosshair, activeIcon, precision,
<<<<<<< HEAD
          dateTimeFormat, locale, customApi, thousandsSeparator, decimalFoldThreshold,
          offsetLeft, offsetTop, maxWidth, candleStyles, tooltipRectStyles
=======
          options, offsetLeft, offsetTop, maxWidth, candleStyles
>>>>>>> 7c7929f1
        )
        const isDrawIndicatorTooltip = this.isDrawTooltip(crosshair, indicatorStyles.tooltip)
        this._drawRectTooltip(
          ctx, dataList, indicators, bounding,
          yAxisBounding, crosshair, precision,
          options, false, isDrawIndicatorTooltip, top
        )
      }
    }
  }

  private _drawCandleStandardTooltip (
    ctx: CanvasRenderingContext2D,
    dataList: KLineData[],
    paneId: string,
    crosshair: Crosshair,
    activeTooltipIcon: Nullable<TooltipIcon>,
    precision: Precision,
    options: Options,
    left: number,
    top: number,
    maxWidth: number,
    styles: CandleStyle,
    rectStyles: CandleTooltipRectStyle
  ): number {
    const tooltipStyles = styles.tooltip
    const tooltipTextStyles = tooltipStyles.text
    let prevRowHeight = 0
    const coordinate = { x: left, y: top }
    if (this.isDrawTooltip(crosshair, tooltipStyles)) {
      const dataIndex = crosshair.dataIndex ?? 0
      const legends = this._getCandleTooltipLegends(
        { prev: dataList[dataIndex - 1] ?? null, current: crosshair.kLineData!, next: dataList[dataIndex + 1] ?? null },
        precision, options, styles
      )

      const [leftIcons, middleIcons, rightIcons] = this.classifyTooltipIcons(tooltipStyles.icons)

      this.drawStandardTooltipRect(ctx, leftIcons, '', middleIcons, legends, rightIcons, coordinate, maxWidth, tooltipTextStyles, rectStyles)

      prevRowHeight = this.drawStandardTooltipIcons(
        ctx, activeTooltipIcon, leftIcons, coordinate,
        paneId, '', left, prevRowHeight, maxWidth
      )

      prevRowHeight = this.drawStandardTooltipIcons(
        ctx, activeTooltipIcon, middleIcons, coordinate,
        paneId, '', left, prevRowHeight, maxWidth
      )

      if (legends.length > 0) {
        prevRowHeight = this.drawStandardTooltipLegends(
          ctx, legends, coordinate, left,
          prevRowHeight, maxWidth, tooltipTextStyles
        )
      }

      prevRowHeight = this.drawStandardTooltipIcons(
        ctx, activeTooltipIcon, rightIcons, coordinate,
        paneId, '', left, prevRowHeight, maxWidth
      )
    }
    return coordinate.y + prevRowHeight
  }

  private _drawRectTooltip (
    ctx: CanvasRenderingContext2D,
    dataList: KLineData[],
    indicators: Indicator[],
    bounding: Bounding,
    yAxisBounding: Bounding,
    crosshair: Crosshair,
    precision: Precision,
    options: Options,
    isDrawCandleTooltip: boolean,
    isDrawIndicatorTooltip: boolean,
    top: number
  ): void {
    const candleStyles = options.styles.candle
    const indicatorStyles = options.styles.indicator
    const candleTooltipStyles = candleStyles.tooltip
    const indicatorTooltipStyles = indicatorStyles.tooltip
    if (isDrawCandleTooltip || isDrawIndicatorTooltip) {
      const dataIndex = crosshair.dataIndex ?? 0
      const candleLegends = this._getCandleTooltipLegends(
        { prev: dataList[dataIndex - 1] ?? null, current: crosshair.kLineData!, next: dataList[dataIndex + 1] ?? null },
        precision, options, candleStyles
      )

      const { offsetLeft, offsetTop, offsetRight, offsetBottom } = candleTooltipStyles

      const {
        marginLeft: baseTextMarginLeft,
        marginRight: baseTextMarginRight,
        marginTop: baseTextMarginTop,
        marginBottom: baseTextMarginBottom,
        size: baseTextSize,
        weight: baseTextWeight,
        family: baseTextFamily
      } = candleTooltipStyles.text

      const {
        position: rectPosition,
        paddingLeft: rectPaddingLeft,
        paddingRight: rectPaddingRight,
        paddingTop: rectPaddingTop,
        paddingBottom: rectPaddingBottom,
        offsetLeft: rectOffsetLeft,
        offsetRight: rectOffsetRight,
        offsetTop: rectOffsetTop,
        offsetBottom: rectOffsetBottom,
        borderSize: rectBorderSize,
        borderRadius: rectBorderRadius,
        borderColor: rectBorderColor,
        color: rectBackgroundColor
      } = candleTooltipStyles.rect

      let maxTextWidth = 0
      let rectWidth = 0
      let rectHeight = 0
      if (isDrawCandleTooltip) {
        ctx.font = createFont(baseTextSize, baseTextWeight, baseTextFamily)
        candleLegends.forEach(data => {
          const title = data.title as TooltipLegendChild
          const value = data.value as TooltipLegendChild
          const text = `${title.text}${value.text}`
          const labelWidth = ctx.measureText(text).width + baseTextMarginLeft + baseTextMarginRight
          maxTextWidth = Math.max(maxTextWidth, labelWidth)
        })
        rectHeight += ((baseTextMarginBottom + baseTextMarginTop + baseTextSize) * candleLegends.length)
      }

      const {
        marginLeft: indicatorTextMarginLeft,
        marginRight: indicatorTextMarginRight,
        marginTop: indicatorTextMarginTop,
        marginBottom: indicatorTextMarginBottom,
        size: indicatorTextSize,
        weight: indicatorTextWeight,
        family: indicatorTextFamily
      } = indicatorTooltipStyles.text
      const indicatorLegendsArray: TooltipLegend[][] = []
      if (isDrawIndicatorTooltip) {
        ctx.font = createFont(indicatorTextSize, indicatorTextWeight, indicatorTextFamily)
        indicators.forEach(indicator => {
          const tooltipDataLegends = this.getIndicatorTooltipData(dataList, crosshair, indicator, options, indicatorStyles).legends
          indicatorLegendsArray.push(tooltipDataLegends)
          tooltipDataLegends.forEach(data => {
            const title = data.title as TooltipLegendChild
            const value = data.value as TooltipLegendChild
            const text = `${title.text}${value.text}`
            const textWidth = ctx.measureText(text).width + indicatorTextMarginLeft + indicatorTextMarginRight
            maxTextWidth = Math.max(maxTextWidth, textWidth)
            rectHeight += (indicatorTextMarginTop + indicatorTextMarginBottom + indicatorTextSize)
          })
        })
      }
      rectWidth += maxTextWidth
      if (rectWidth !== 0 && rectHeight !== 0) {
        rectWidth += (rectBorderSize * 2 + rectPaddingLeft + rectPaddingRight)
        rectHeight += (rectBorderSize * 2 + rectPaddingTop + rectPaddingBottom)
        const centerX = bounding.width / 2
        const isPointer = rectPosition === CandleTooltipRectPosition.Pointer && crosshair.paneId === PaneIdConstants.CANDLE
        const isLeft = (crosshair.realX ?? 0) > centerX
        let rectX = 0
        if (isPointer) {
          const realX = crosshair.realX!
          if (isLeft) {
            rectX = realX - rectOffsetRight - rectWidth
          } else {
            rectX = realX + rectOffsetLeft
          }
        } else {
          const yAxis = this.getWidget().getPane().getAxisComponent()
          if (isLeft) {
            rectX = rectOffsetLeft + offsetLeft
            if (yAxis.inside && yAxis.position === AxisPosition.Left) {
              rectX += yAxisBounding.width
            }
          } else {
            rectX = bounding.width - rectOffsetRight - rectWidth - offsetRight
            if (yAxis.inside && yAxis.position === AxisPosition.Right) {
              rectX -= yAxisBounding.width
            }
          }
        }

        let rectY = top + rectOffsetTop
        if (isPointer) {
          const y = crosshair.y!
          rectY = y - rectHeight / 2
          if (rectY + rectHeight > bounding.height - rectOffsetBottom - offsetBottom) {
            rectY = bounding.height - rectOffsetBottom - rectHeight - offsetBottom
          }
          if (rectY < top + rectOffsetTop) {
            rectY = top + rectOffsetTop + offsetTop
          }
        }
        this.createFigure({
          name: 'rect',
          attrs: {
            x: rectX,
            y: rectY,
            width: rectWidth,
            height: rectHeight
          },
          styles: {
            style: PolygonType.StrokeFill,
            color: rectBackgroundColor,
            borderColor: rectBorderColor,
            borderSize: rectBorderSize,
            borderRadius: rectBorderRadius
          }
        })?.draw(ctx)
        const candleTextX = rectX + rectBorderSize + rectPaddingLeft + baseTextMarginLeft
        let textY = rectY + rectBorderSize + rectPaddingTop
        if (isDrawCandleTooltip) {
          // render candle texts
          candleLegends.forEach(data => {
            textY += baseTextMarginTop
            const title = data.title as TooltipLegendChild
            this.createFigure({
              name: 'text',
              attrs: {
                x: candleTextX,
                y: textY,
                text: title.text
              },
              styles: {
                color: title.color,
                size: baseTextSize,
                family: baseTextFamily,
                weight: baseTextWeight
              }
            })?.draw(ctx)
            const value = data.value as TooltipLegendChild
            this.createFigure({
              name: 'text',
              attrs: {
                x: rectX + rectWidth - rectBorderSize - baseTextMarginRight - rectPaddingRight,
                y: textY,
                text: value.text,
                align: 'right'
              },
              styles: {
                color: value.color,
                size: baseTextSize,
                family: baseTextFamily,
                weight: baseTextWeight
              }
            })?.draw(ctx)
            textY += (baseTextSize + baseTextMarginBottom)
          })
        }
        if (isDrawIndicatorTooltip) {
          // render indicator texts
          const indicatorTextX = rectX + rectBorderSize + rectPaddingLeft + indicatorTextMarginLeft
          indicatorLegendsArray.forEach(legends => {
            legends.forEach(data => {
              textY += indicatorTextMarginTop
              const title = data.title as TooltipLegendChild
              const value = data.value as TooltipLegendChild
              this.createFigure({
                name: 'text',
                attrs: {
                  x: indicatorTextX,
                  y: textY,
                  text: title.text
                },
                styles: {
                  color: title.color,
                  size: indicatorTextSize,
                  family: indicatorTextFamily,
                  weight: indicatorTextWeight
                }
              })?.draw(ctx)

              this.createFigure({
                name: 'text',
                attrs: {
                  x: rectX + rectWidth - rectBorderSize - indicatorTextMarginRight - rectPaddingRight,
                  y: textY,
                  text: value.text,
                  align: 'right'
                },
                styles: {
                  color: value.color,
                  size: indicatorTextSize,
                  family: indicatorTextFamily,
                  weight: indicatorTextWeight
                }
              })?.draw(ctx)
              textY += (indicatorTextSize + indicatorTextMarginBottom)
            })
          })
        }
      }
    }
  }

  private _getCandleTooltipLegends (
    data: CandleTooltipCustomCallbackData,
    precision: Precision,
    options: Options,
    styles: CandleStyle
  ): TooltipLegend[] {
    const { customApi, decimalFold, thousandsSeparator, locale } = options
    const tooltipStyles = styles.tooltip
    const textColor = tooltipStyles.text.color
    const current = data.current
    const prevClose = data.prev?.close ?? current.close
    const changeValue = current.close - prevClose
    const { price: pricePrecision, volume: volumePrecision } = precision
    const mapping = {
      '{time}': customApi.formatDate(current.timestamp, 'YYYY-MM-DD HH:mm', FormatDateType.Tooltip),
      '{open}': decimalFold.format(thousandsSeparator.format(formatPrecision(current.open, pricePrecision))),
      '{high}': decimalFold.format(thousandsSeparator.format(formatPrecision(current.high, pricePrecision))),
      '{low}': decimalFold.format(thousandsSeparator.format(formatPrecision(current.low, pricePrecision))),
      '{close}': decimalFold.format(thousandsSeparator.format(formatPrecision(current.close, pricePrecision))),
      '{volume}': decimalFold.format(thousandsSeparator.format(
        customApi.formatBigNumber(formatPrecision(current.volume ?? tooltipStyles.defaultValue, volumePrecision))
      )),
      '{turnover}': decimalFold.format(thousandsSeparator.format(
        formatPrecision(current.turnover ?? tooltipStyles.defaultValue, pricePrecision)
      )),
      '{change}': prevClose === 0 ? tooltipStyles.defaultValue : `${thousandsSeparator.format(formatPrecision(changeValue / prevClose * 100))}%`
    }
    const legends = (
      isFunction(tooltipStyles.custom)
        ? tooltipStyles.custom(data, styles)
        : tooltipStyles.custom
    )
    return legends.map(({ title, value }) => {
      let t: TooltipLegendChild = { text: '', color: '' }
      if (isObject(title)) {
        t = { ...title }
      } else {
        t.text = title
        t.color = textColor
      }
      t.text = i18n(t.text, locale)
      let v: TooltipLegendChild = { text: tooltipStyles.defaultValue, color: '' }
      if (isObject(value)) {
        v = { ...value }
      } else {
        v.text = value
        v.color = textColor
      }
      const match = v.text.match(/{(\S*)}/)
      if (match !== null && match.length > 1) {
        const key = `{${match[1]}}`
        v.text = v.text.replace(key, (mapping[key] ?? tooltipStyles.defaultValue) as string)
        if (key === '{change}') {
          v.color = changeValue === 0 ? styles.priceMark.last.noChangeColor : (changeValue > 0 ? styles.priceMark.last.upColor : styles.priceMark.last.downColor)
        }
      }
      return { title: t, value: v }
    })
  }
}<|MERGE_RESOLUTION|>--- conflicted
+++ resolved
@@ -17,14 +17,9 @@
 import type { KLineData } from '../common/Data'
 import type Precision from '../common/Precision'
 import type Crosshair from '../common/Crosshair'
-import {
-<<<<<<< HEAD
-  type Styles, type CandleStyle, type TooltipLegend, type TooltipLegendChild, TooltipShowType, CandleTooltipRectPosition,
+import 
+  type CandleStyle, type TooltipLegend, type TooltipLegendChild, TooltipShowType, CandleTooltipRectPosition,
   type CandleTooltipCustomCallbackData, PolygonType, type CandleTooltipRectStyle
-=======
-  type CandleStyle, type TooltipLegend, type TooltipLegendChild, TooltipShowType, CandleTooltipRectPosition,
-  type CandleTooltipCustomCallbackData, PolygonType
->>>>>>> 7c7929f1
 } from '../common/Styles'
 import { formatPrecision } from '../common/utils/format'
 import { createFont } from '../common/utils/canvas'
@@ -58,15 +53,9 @@
       const options = chartStore.getOptions()
       const activeIcon = chartStore.getActiveTooltipIcon()
       const indicators = chartStore.getIndicatorsByPaneId(pane.getId())
-<<<<<<< HEAD
-      const dateTimeFormat = chartStore.getDateTimeFormat()
-      const candleStyles = styles.candle
-      const indicatorStyles = styles.indicator
-      const tooltipRectStyles = candleStyles.tooltip.rect
-=======
       const candleStyles = options.styles.candle
       const indicatorStyles = options.styles.indicator
->>>>>>> 7c7929f1
+      const tooltipRectStyles = candleStyles.tooltip.rect
       if (
         candleStyles.tooltip.showType === TooltipShowType.Rect &&
         indicatorStyles.tooltip.showType === TooltipShowType.Rect
@@ -88,23 +77,12 @@
         const maxWidth = bounding.width - offsetRight
         const top = this._drawCandleStandardTooltip(
           ctx, dataList, paneId, crosshair, activeIcon, precision,
-<<<<<<< HEAD
-          dateTimeFormat, locale, customApi, thousandsSeparator, decimalFoldThreshold,
-          offsetLeft, offsetTop, maxWidth, candleStyles, tooltipRectStyles
-        )
-        this.drawIndicatorTooltip(
-          ctx, paneId, dataList, crosshair,
-          activeIcon, indicators, customApi,
-          thousandsSeparator, decimalFoldThreshold,
-          offsetLeft, top, maxWidth, indicatorStyles, tooltipRectStyles
-=======
-          options, offsetLeft, offsetTop, maxWidth, candleStyles
+          options, offsetLeft, offsetTop, maxWidth, candleStyles, tooltipRectStyles
         )
         this.drawIndicatorTooltip(
           ctx, paneId, dataList, crosshair,
           activeIcon, indicators, options,
-          offsetLeft, top, maxWidth, indicatorStyles
->>>>>>> 7c7929f1
+          offsetLeft, top, maxWidth, indicatorStyles, tooltipRectStyles
         )
       } else if (
         candleStyles.tooltip.showType === TooltipShowType.Rect &&
@@ -114,14 +92,8 @@
         const maxWidth = bounding.width - offsetRight
         const top = this.drawIndicatorTooltip(
           ctx, paneId, dataList, crosshair,
-<<<<<<< HEAD
-          activeIcon, indicators, customApi,
-          thousandsSeparator, decimalFoldThreshold,
+          activeIcon, indicators, options,
           offsetLeft, offsetTop, maxWidth, indicatorStyles, tooltipRectStyles
-=======
-          activeIcon, indicators, options,
-          offsetLeft, offsetTop, maxWidth, indicatorStyles
->>>>>>> 7c7929f1
         )
         const isDrawCandleTooltip = this.isDrawTooltip(crosshair, candleStyles.tooltip)
         this._drawRectTooltip(
@@ -134,12 +106,7 @@
         const maxWidth = bounding.width - offsetRight
         const top = this._drawCandleStandardTooltip(
           ctx, dataList, paneId, crosshair, activeIcon, precision,
-<<<<<<< HEAD
-          dateTimeFormat, locale, customApi, thousandsSeparator, decimalFoldThreshold,
-          offsetLeft, offsetTop, maxWidth, candleStyles, tooltipRectStyles
-=======
-          options, offsetLeft, offsetTop, maxWidth, candleStyles
->>>>>>> 7c7929f1
+          options, offsetLeft, offsetTop, maxWidth, candleStyles, tooltipRectStyles
         )
         const isDrawIndicatorTooltip = this.isDrawTooltip(crosshair, indicatorStyles.tooltip)
         this._drawRectTooltip(
